// An LRU cached aimed at high concurrency
package ccache

import (
	"container/list"
	"hash/fnv"
	"sync/atomic"
	"time"
)

type LayeredCache struct {
	*Configuration
	control
	list        *list.List
	buckets     []*layeredBucket
	bucketMask  uint32
	size        int64
	deletables  chan *Item
	promotables chan *Item
}

// Create a new layered cache with the specified configuration.
// A layered cache used a two keys to identify a value: a primary key
// and a secondary key. Get, Set and Delete require both a primary and
// secondary key. However, DeleteAll requires only a primary key, deleting
// all values that share the same primary key.

// Layered Cache is useful as an HTTP cache, where an HTTP purge might
// delete multiple variants of the same resource:
// primary key = "user/44"
// secondary key 1 = ".json"
// secondary key 2 = ".xml"

// See ccache.Configure() for creating a configuration
func Layered(config *Configuration) *LayeredCache {
	c := &LayeredCache{
		control:       newControl(),
		list:          list.New(),
		Configuration: config,
		bucketMask:    uint32(config.buckets) - 1,
		buckets:       make([]*layeredBucket, config.buckets),
		deletables:    make(chan *Item, config.deleteBuffer),
		promotables:   make(chan *Item, config.promoteBuffer),
	}
	for i := 0; i < int(config.buckets); i++ {
		c.buckets[i] = &layeredBucket{
			buckets: make(map[string]*bucket),
		}
	}
	go c.worker()
	return c
}

func (c *LayeredCache) ItemCount() int {
	count := 0
	for _, b := range c.buckets {
		count += b.itemCount()
	}
	return count
}

// Get an item from the cache. Returns nil if the item wasn't found.
// This can return an expired item. Use item.Expired() to see if the item
// is expired and item.TTL() to see how long until the item expires (which
// will be negative for an already expired item).
func (c *LayeredCache) Get(primary, secondary string) *Item {
	item := c.bucket(primary).get(primary, secondary)
	if item == nil {
		return nil
	}
	if item.expires > time.Now().UnixNano() {
		c.promote(item)
	}
	return item
}

func (c *LayeredCache) ForEachFunc(primary string, matches func(key string, item *Item) bool) {
	c.bucket(primary).forEachFunc(primary, matches)
}

// Get the secondary cache for a given primary key. This operation will
// never return nil. In the case where the primary key does not exist, a
// new, underlying, empty bucket will be created and returned.
func (c *LayeredCache) GetOrCreateSecondaryCache(primary string) *SecondaryCache {
	primaryBkt := c.bucket(primary)
	bkt := primaryBkt.getSecondaryBucket(primary)
	primaryBkt.Lock()
	if bkt == nil {
		bkt = &bucket{lookup: make(map[string]*Item)}
		primaryBkt.buckets[primary] = bkt
	}
	primaryBkt.Unlock()
	return &SecondaryCache{
		bucket: bkt,
		pCache: c,
	}
}

// Used when the cache was created with the Track() configuration option.
// Avoid otherwise
func (c *LayeredCache) TrackingGet(primary, secondary string) TrackedItem {
	item := c.Get(primary, secondary)
	if item == nil {
		return NilTracked
	}
	item.track()
	return item
}

// Set the value in the cache for the specified duration
func (c *LayeredCache) TrackingSet(primary, secondary string, value interface{}, duration time.Duration) TrackedItem {
	return c.set(primary, secondary, value, duration, true)
}

// Set the value in the cache for the specified duration
func (c *LayeredCache) Set(primary, secondary string, value interface{}, duration time.Duration) {
	c.set(primary, secondary, value, duration, false)
}

// Replace the value if it exists, does not set if it doesn't.
// Returns true if the item existed an was replaced, false otherwise.
// Replace does not reset item's TTL nor does it alter its position in the LRU
func (c *LayeredCache) Replace(primary, secondary string, value interface{}) bool {
	item := c.bucket(primary).get(primary, secondary)
	if item == nil {
		return false
	}
	c.Set(primary, secondary, value, item.TTL())
	return true
}

// Attempts to get the value from the cache and calles fetch on a miss.
// If fetch returns an error, no value is cached and the error is returned back
// to the caller.
// Note that Fetch merely calls the public Get and Set functions. If you want
// a different Fetch behavior, such as thundering herd protection or returning
// expired items, implement it in your application.
func (c *LayeredCache) Fetch(primary, secondary string, duration time.Duration, fetch func() (interface{}, error)) (*Item, error) {
	item := c.Get(primary, secondary)
	if item != nil {
		return item, nil
	}
	value, err := fetch()
	if err != nil {
		return nil, err
	}
	return c.set(primary, secondary, value, duration, false), nil
}

// Remove the item from the cache, return true if the item was present, false otherwise.
func (c *LayeredCache) Delete(primary, secondary string) bool {
	item := c.bucket(primary).delete(primary, secondary)
	if item != nil {
		c.deletables <- item
		return true
	}
	return false
}

// Deletes all items that share the same primary key
func (c *LayeredCache) DeleteAll(primary string) bool {
	return c.bucket(primary).deleteAll(primary, c.deletables)
}

// Deletes all items that share the same primary key and prefix.
func (c *LayeredCache) DeletePrefix(primary, prefix string) int {
	return c.bucket(primary).deletePrefix(primary, prefix, c.deletables)
}

// Deletes all items that share the same primary key and where the matches func evaluates to true.
func (c *LayeredCache) DeleteFunc(primary string, matches func(key string, item *Item) bool) int {
	return c.bucket(primary).deleteFunc(primary, matches, c.deletables)
}

<<<<<<< HEAD
=======
// Clears the cache
func (c *LayeredCache) Clear() {
	done := make(chan struct{})
	c.control <- clear{done: done}
	<-done
}

func (c *LayeredCache) Stop() {
	close(c.promotables)
	<-c.control
}

// Gets the number of items removed from the cache due to memory pressure since
// the last time GetDropped was called
func (c *LayeredCache) GetDropped() int {
	return doGetDropped(c.control)
}

// SyncUpdates waits until the cache has finished asynchronous state updates for any operations
// that were done by the current goroutine up to now. See Cache.SyncUpdates for details.
func (c *LayeredCache) SyncUpdates() {
	doSyncUpdates(c.control)
}

// Sets a new max size. That can result in a GC being run if the new maxium size
// is smaller than the cached size
func (c *LayeredCache) SetMaxSize(size int64) {
	done := make(chan struct{})
	c.control <- setMaxSize{size: size, done: done}
	<-done
}

// Forces GC. There should be no reason to call this function, except from tests
// which require synchronous GC.
// This is a control command.
func (c *LayeredCache) GC() {
	done := make(chan struct{})
	c.control <- gc{done: done}
	<-done
}

// Gets the size of the cache. This is an O(1) call to make, but it is handled
// by the worker goroutine. It's meant to be called periodically for metrics, or
// from tests.
// This is a control command.
func (c *LayeredCache) GetSize() int64 {
	res := make(chan int64)
	c.control <- getSize{res}
	return <-res
}

func (c *LayeredCache) restart() {
	c.promotables = make(chan *Item, c.promoteBuffer)
	c.control = make(chan interface{})
	go c.worker()
}

>>>>>>> 325d0782
func (c *LayeredCache) set(primary, secondary string, value interface{}, duration time.Duration, track bool) *Item {
	item, existing := c.bucket(primary).set(primary, secondary, value, duration, track)
	if existing != nil {
		c.deletables <- existing
	}
	c.promote(item)
	return item
}

func (c *LayeredCache) bucket(key string) *layeredBucket {
	h := fnv.New32a()
	h.Write([]byte(key))
	return c.buckets[h.Sum32()&c.bucketMask]
}

func (c *LayeredCache) promote(item *Item) {
	c.promotables <- item
}

func (c *LayeredCache) worker() {
	dropped := 0
	cc := c.control

	stop := time.NewTimer(0)
	if !stop.Stop() {
		<-stop.C
	}

	promoteItem := func(item *Item) {
		if c.doPromote(item) && c.size > c.maxSize {
			dropped += c.gc()
		}
	}

	deleteItem := func(item *Item) {
		if item.element == nil {
			atomic.StoreInt32(&item.promotions, -2)
		} else {
			c.size -= item.size
			if c.onDelete != nil {
				c.onDelete(item)
			}
			c.list.Remove(item.element)
		}
	}
	for {
		select {
		case item := <-c.promotables:
			promoteItem(item)
		case item := <-c.deletables:
			deleteItem(item)
		case control := <-cc:
			switch msg := control.(type) {
			case controlStop:
				return
			case controlGetDropped:
				msg.res <- dropped
				dropped = 0
			case controlSetMaxSize:
				c.maxSize = msg.size
				if c.size > c.maxSize {
					dropped += c.gc()
				}
				msg.done <- struct{}{}
<<<<<<< HEAD
			case controlClear:
=======
			case clear:
>>>>>>> 325d0782
				for _, bucket := range c.buckets {
					bucket.clear()
				}
				c.size = 0
				c.list = list.New()
				msg.done <- struct{}{}
<<<<<<< HEAD
			case controlGetSize:
				msg.res <- c.size
			case controlGC:
				dropped += c.gc()
				msg.done <- struct{}{}
			case controlSyncUpdates:
				doAllPendingPromotesAndDeletes(c.promotables, promoteItem, c.deletables, deleteItem)
=======
			case getSize:
				msg.res <- c.size
			case gc:
				dropped += c.gc()
				msg.done <- struct{}{}
			case syncWorker:
				doAllPendingPromotesAndDeletes(c.promotables, promoteItem,
					c.deletables, deleteItem)
>>>>>>> 325d0782
				msg.done <- struct{}{}
			}
		}
	}
}

func (c *LayeredCache) doPromote(item *Item) bool {
	// deleted before it ever got promoted
	if atomic.LoadInt32(&item.promotions) == -2 {
		return false
	}
	if item.element != nil { //not a new item
		if item.shouldPromote(c.getsPerPromote) {
			c.list.MoveToFront(item.element)
			atomic.StoreInt32(&item.promotions, 0)
		}
		return false
	}
	c.size += item.size
	item.element = c.list.PushFront(item)
	return true
}

func (c *LayeredCache) gc() int {
	element := c.list.Back()
	dropped := 0
	itemsToPrune := int64(c.itemsToPrune)

	if min := c.size - c.maxSize; min > itemsToPrune {
		itemsToPrune = min
	}

	for i := int64(0); i < itemsToPrune; i++ {
		if element == nil {
			return dropped
		}
		prev := element.Prev()
		item := element.Value.(*Item)
		if c.tracking == false || atomic.LoadInt32(&item.refCount) == 0 {
			c.bucket(item.group).delete(item.group, item.key)
			c.size -= item.size
			c.list.Remove(element)
			item.promotions = -2
			dropped += 1
		}
		element = prev
	}
	return dropped
}<|MERGE_RESOLUTION|>--- conflicted
+++ resolved
@@ -172,66 +172,6 @@
 	return c.bucket(primary).deleteFunc(primary, matches, c.deletables)
 }
 
-<<<<<<< HEAD
-=======
-// Clears the cache
-func (c *LayeredCache) Clear() {
-	done := make(chan struct{})
-	c.control <- clear{done: done}
-	<-done
-}
-
-func (c *LayeredCache) Stop() {
-	close(c.promotables)
-	<-c.control
-}
-
-// Gets the number of items removed from the cache due to memory pressure since
-// the last time GetDropped was called
-func (c *LayeredCache) GetDropped() int {
-	return doGetDropped(c.control)
-}
-
-// SyncUpdates waits until the cache has finished asynchronous state updates for any operations
-// that were done by the current goroutine up to now. See Cache.SyncUpdates for details.
-func (c *LayeredCache) SyncUpdates() {
-	doSyncUpdates(c.control)
-}
-
-// Sets a new max size. That can result in a GC being run if the new maxium size
-// is smaller than the cached size
-func (c *LayeredCache) SetMaxSize(size int64) {
-	done := make(chan struct{})
-	c.control <- setMaxSize{size: size, done: done}
-	<-done
-}
-
-// Forces GC. There should be no reason to call this function, except from tests
-// which require synchronous GC.
-// This is a control command.
-func (c *LayeredCache) GC() {
-	done := make(chan struct{})
-	c.control <- gc{done: done}
-	<-done
-}
-
-// Gets the size of the cache. This is an O(1) call to make, but it is handled
-// by the worker goroutine. It's meant to be called periodically for metrics, or
-// from tests.
-// This is a control command.
-func (c *LayeredCache) GetSize() int64 {
-	res := make(chan int64)
-	c.control <- getSize{res}
-	return <-res
-}
-
-func (c *LayeredCache) restart() {
-	c.promotables = make(chan *Item, c.promoteBuffer)
-	c.control = make(chan interface{})
-	go c.worker()
-}
-
->>>>>>> 325d0782
 func (c *LayeredCache) set(primary, secondary string, value interface{}, duration time.Duration, track bool) *Item {
 	item, existing := c.bucket(primary).set(primary, secondary, value, duration, track)
 	if existing != nil {
@@ -254,11 +194,6 @@
 func (c *LayeredCache) worker() {
 	dropped := 0
 	cc := c.control
-
-	stop := time.NewTimer(0)
-	if !stop.Stop() {
-		<-stop.C
-	}
 
 	promoteItem := func(item *Item) {
 		if c.doPromote(item) && c.size > c.maxSize {
@@ -296,18 +231,13 @@
 					dropped += c.gc()
 				}
 				msg.done <- struct{}{}
-<<<<<<< HEAD
 			case controlClear:
-=======
-			case clear:
->>>>>>> 325d0782
 				for _, bucket := range c.buckets {
 					bucket.clear()
 				}
 				c.size = 0
 				c.list = list.New()
 				msg.done <- struct{}{}
-<<<<<<< HEAD
 			case controlGetSize:
 				msg.res <- c.size
 			case controlGC:
@@ -315,16 +245,6 @@
 				msg.done <- struct{}{}
 			case controlSyncUpdates:
 				doAllPendingPromotesAndDeletes(c.promotables, promoteItem, c.deletables, deleteItem)
-=======
-			case getSize:
-				msg.res <- c.size
-			case gc:
-				dropped += c.gc()
-				msg.done <- struct{}{}
-			case syncWorker:
-				doAllPendingPromotesAndDeletes(c.promotables, promoteItem,
-					c.deletables, deleteItem)
->>>>>>> 325d0782
 				msg.done <- struct{}{}
 			}
 		}
